﻿using System.Collections.Generic;
using System.Linq;
using GeneticSharp.Domain.Chromosomes;
using GeneticSharp.Domain.Randomizations;

namespace GeneticSharp.Extensions.Sudoku
{
    /// <summary>
    /// This chromosome aims at increasing genetic diversity of SudokuPermutationsChromosome, which exhibits only 9 permutation genes 
    /// Here, instead, an arbitrary number of Sudokus are generated where for each row, a random gene is picked  amongst an arbitrary number of corresponding permutation genes 
    /// </summary>
    public class SudokuRandomPermutationsChromosome : SudokuPermutationsChromosome
    {

        /// <summary>
        /// The number of permutation gene to keep for each row
        /// </summary>
        private readonly int _nbPermutations = 10;

        /// <summary>
        /// The number of Sudokus to generate from the random permutations for evaluation
        /// </summary>
        private readonly int _nbSudokus = 10;


<<<<<<< HEAD
        public SudokuRandomPermutationsChromosome(Sudoku targetSudoku, int nbPermutations, int nbSudokus) : base(targetSudoku, 9 * nbPermutations, null)
=======

        /// <summary>
        /// The empty constructor assumes no target mask and uses the member initializers as default.
        /// </summary>
        public SudokuRandomPermutationsChromosome()
        {
        }


        /// <summary>
        /// Constructor that takes the target Sudoku, the number of permutation genes per row, and the number of Sudokus to evaluate
        /// </summary>
        /// <param name="targetSudokuBoard">the target sudoku to solve</param>
        /// <param name="nbPermutations">the number of permutation genes per row</param>
        /// <param name="nbSudokus">the number of Sudokus generated for evaluation</param>
        public SudokuRandomPermutationsChromosome(SudokuBoard targetSudokuBoard, int nbPermutations, int nbSudokus) : base(targetSudokuBoard, 9 * nbPermutations)
>>>>>>> 13aee470
        {
            _nbPermutations = nbPermutations;
            _nbSudokus = nbSudokus;

        }

        /// <summary>
        /// Overriden from the original permutation chromosome, generates a random permutation for one of th 9 rows,
        /// The row index is given by the rest of the gene index divided by 9  
        /// </summary>
        /// <param name="geneIndex">the gene index amongst all associated to random permutations</param>
        /// <returns>the gene generated for the corresponding index</returns>
        public override Gene GenerateGene(int geneIndex)
        {
            var rnd = RandomizationProvider.Current;

            var rowIndex = geneIndex % 9;

            var permIdx = rnd.GetInt(0, TargetRowsPermutations[rowIndex].Count);
            return new Gene(permIdx);
        }

        /// <summary>
        /// Creates the number of Sudokus defined in the corresponding field, from the random permutations, to be evaluated.
        /// </summary>
        /// <returns>a list of Sudokus for evaluation</returns>
        public override IList<SudokuBoard> GetSudokus()
        {
            var toReturn = new List<SudokuBoard>(_nbSudokus);
            for (int i = 0; i < _nbSudokus; i++)
            {
                toReturn.AddRange(base.GetSudokus());
            }

            return toReturn;
        }

        /// <summary>
        /// Chooses a permutation for a given row, chosen randomly amongst the corresponding genes
        /// </summary>
        /// <param name="rowIndex">the index of the row to find a permutation for</param>
        /// <returns>a permutation index for the corresponding row.</returns>
        protected override int GetPermutationIndex(int rowIndex)
        {
            var rnd = RandomizationProvider.Current;
            var switchIdx = rnd.GetInt(0, _nbPermutations);
            var permGeneIdx = switchIdx * 9 + rowIndex;
            return (int)GetGene(permGeneIdx).Value;
        }

        public override IChromosome CreateNew()
        {
            return new SudokuRandomPermutationsChromosome(TargetSudokuBoard, _nbPermutations, _nbSudokus);
        }
    }
}<|MERGE_RESOLUTION|>--- conflicted
+++ resolved
@@ -23,9 +23,6 @@
         private readonly int _nbSudokus = 10;
 
 
-<<<<<<< HEAD
-        public SudokuRandomPermutationsChromosome(Sudoku targetSudoku, int nbPermutations, int nbSudokus) : base(targetSudoku, 9 * nbPermutations, null)
-=======
 
         /// <summary>
         /// The empty constructor assumes no target mask and uses the member initializers as default.
@@ -42,7 +39,6 @@
         /// <param name="nbPermutations">the number of permutation genes per row</param>
         /// <param name="nbSudokus">the number of Sudokus generated for evaluation</param>
         public SudokuRandomPermutationsChromosome(SudokuBoard targetSudokuBoard, int nbPermutations, int nbSudokus) : base(targetSudokuBoard, 9 * nbPermutations)
->>>>>>> 13aee470
         {
             _nbPermutations = nbPermutations;
             _nbSudokus = nbSudokus;
