--- conflicted
+++ resolved
@@ -16,17 +16,13 @@
     /// </summary>
     public class SudokuCellsChromosome : ChromosomeBase, ISudokuChromosome
     {
-<<<<<<< HEAD
-        private Sudoku _targetSudoku;
-		private Dictionary<int, List<int>> _extendedMask;
-
-
-=======
         /// <summary>
         /// The target sudoku board to solve
         /// </summary>
         private readonly SudokuBoard _targetSudokuBoard;
->>>>>>> 13aee470
+		private Dictionary<int, List<int>> _extendedMask;
+
+
 
         public SudokuCellsChromosome() : this(null)
         {
@@ -45,10 +41,9 @@
             }
         }
 
-<<<<<<< HEAD
-	    public SudokuCellsChromosome(Sudoku targetSudoku, Dictionary<int, List<int>> mask) : base(81)
+	    public SudokuCellsChromosome(SudokuBoard targetSudokuBoard, Dictionary<int, List<int>> mask) : base(81)
 	    {
-		    _targetSudoku = targetSudoku;
+            _targetSudokuBoard = targetSudokuBoard;
 		    _extendedMask = mask;
 		    for (int i = 0; i < Length; i++)
 		    {
@@ -65,9 +60,9 @@
 				   
 					var invertedMask = new Dictionary<int, List<int>>();
 				    List<int> targetList = null;
-					for (var index = 0; index < _targetSudoku.CellsList.Count; index++)
+					for (var index = 0; index < _targetSudokuBoard.Cells.Count; index++)
 				    {
-					    var targetCell = _targetSudoku.CellsList[index];
+					    var targetCell = _targetSudokuBoard.Cells[index];
 					    if (targetCell!=0)
 					    {
 						    var row = index / 9;
@@ -98,51 +93,34 @@
 				    }
 				    _extendedMask = new Dictionary<int, List<int>>();
 				    var indices = Enumerable.Range(1, 9).ToList();
-					for (var index = 0; index < _targetSudoku.CellsList.Count; index++)
+					for (var index = 0; index < _targetSudokuBoard.CellsList.Count; index++)
 					{
 						_extendedMask[index] = indices.Where(i => !invertedMask[index].Contains(i)).ToList();
 					}
-
-				    //Debug.WriteLine(JsonConvert.SerializeObject(_extendedMask));
+					
 
 				}
-			    return _extendedMask;
+				return _extendedMask;
 		    }
 	    }
 
 
 	    public override Gene GenerateGene(int geneIndex)
-=======
-        /// <summary>
-        /// Generates genes with digits for each index within the 81 Sudoku cells
-        /// </summary>
-        /// <param name="geneIndex"></param>
-        /// <returns>a gene with a digit for the corresponding cell index</returns>
-        public override Gene GenerateGene(int geneIndex)
->>>>>>> 13aee470
         {
             //If a target mask exist and has a digit for the cell, we use it.
             if (_targetSudokuBoard != null && _targetSudokuBoard.Cells[geneIndex] != 0)
             {
                 return new Gene(_targetSudokuBoard.Cells[geneIndex]);
             }
-            var rnd = RandomizationProvider.Current;
-<<<<<<< HEAD
+            // otherwise we use a random digit amongts those permitted.
+			var rnd = RandomizationProvider.Current;
 	        var targetIdx = rnd.GetInt(0, ExtendedMask[geneIndex].Count);
 			return new Gene(ExtendedMask[geneIndex][targetIdx]);
-=======
-            // otherwise we use a random digit.
-            return new Gene(rnd.GetInt(1, 10));
->>>>>>> 13aee470
         }
 
         public override IChromosome CreateNew()
         {
-<<<<<<< HEAD
-            return new SudokuCellsChromosome(_targetSudoku, ExtendedMask);
-=======
-            return new SudokuCellsChromosome(_targetSudokuBoard);
->>>>>>> 13aee470
+            return new SudokuCellsChromosome(_targetSudokuBoard, ExtendedMask);
         }
 
         /// <summary>
@@ -151,13 +129,8 @@
         /// <returns>A Sudoku board built from the 81 genes</returns>
         public IList<SudokuBoard> GetSudokus()
         {
-<<<<<<< HEAD
-	      var sudoku = new Sudoku(GetGenes().Select(g => (int)g.Value));
-            return new List<Sudoku>(new[] { sudoku });
-=======
             var sudoku = new SudokuBoard(GetGenes().Select(g => (int)g.Value));
             return new List<SudokuBoard>(new[] { sudoku });
->>>>>>> 13aee470
         }
     }
 }