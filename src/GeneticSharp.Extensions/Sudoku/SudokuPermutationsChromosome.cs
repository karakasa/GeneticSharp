--- conflicted
+++ resolved
@@ -11,31 +11,6 @@
     /// </summary>
     public class SudokuPermutationsChromosome : ChromosomeBase, ISudokuChromosome
     {
-<<<<<<< HEAD
-        protected readonly Sudoku TargetSudoku;
-        protected readonly List<List<List<int>>> TargetRowsPermutations;
-	    private Dictionary<int, List<int>> _extendedMask;
-
-		public SudokuPermutationsChromosome() : this(null)
-        {
-        }
-
-        public SudokuPermutationsChromosome(Sudoku targetSudoku) : this(targetSudoku, 9, null)
-        {
-
-        }
-
-	    public SudokuPermutationsChromosome(Sudoku targetSudoku, Dictionary<int, List<int>> mask) : this(targetSudoku, 9, mask)
-	    {
-
-	    }
-
-		public SudokuPermutationsChromosome(Sudoku targetSudoku, int length, Dictionary<int, List<int>> mask) : base(length)
-        {
-            TargetSudoku = targetSudoku;
-	        _extendedMask = mask;
-            TargetRowsPermutations = GetRowsPermutations(TargetSudoku);
-=======
         /// <summary>
         /// The target Sudoku mask to solve
         /// </summary>
@@ -71,7 +46,6 @@
         {
             TargetSudokuBoard = targetSudokuBoard;
             TargetRowsPermutations = GetRowsPermutations(TargetSudokuBoard);
->>>>>>> 13aee470
             for (int i = 0; i < Length; i++)
             {
                 ReplaceGene(i, GenerateGene(i));
@@ -95,11 +69,7 @@
 
         public override IChromosome CreateNew()
         {
-<<<<<<< HEAD
-            var toReturn = new SudokuPermutationsChromosome(TargetSudoku, ExtendedMask);
-=======
             var toReturn = new SudokuPermutationsChromosome(TargetSudokuBoard);
->>>>>>> 13aee470
             return toReturn;
         }
 
@@ -133,68 +103,6 @@
             return (int)GetGene(rowIndex).Value;
         }
 
-<<<<<<< HEAD
-	    public Dictionary<int, List<int>> ExtendedMask
-	    {
-		    get
-		    {
-			    if (_extendedMask == null)
-			    {
-
-				    var invertedMask = new Dictionary<int, List<int>>();
-				    List<int> targetList = null;
-				    for (var index = 0; index < TargetSudoku.CellsList.Count; index++)
-				    {
-					    var targetCell = TargetSudoku.CellsList[index];
-					    if (targetCell != 0)
-					    {
-						    var row = index / 9;
-						    var col = index % 9;
-						    var boxStartIdx = (index / 27 * 27) + (index % 9 / 3 * 3);
-
-							for (int i = 0; i < 9; i++)
-							{
-								var boxtargetIdx = boxStartIdx + (i % 3) + ((i / 3) * 9);
-								var targetIndices = new[] { (row * 9) + i, i * 9 + col, boxtargetIdx };
-								foreach (var targetIndex in targetIndices)
-								{
-									if (targetIndex != index)
-									{
-										if (!invertedMask.TryGetValue(targetIndex, out targetList))
-										{
-											targetList = new List<int>();
-											invertedMask[targetIndex] = targetList;
-										}
-										if (!targetList.Contains(targetCell))
-										{
-											targetList.Add(targetCell);
-										}
-									}
-								}
-							}
-						}
-					}
-				    _extendedMask = new Dictionary<int, List<int>>();
-				    var indices = Enumerable.Range(1, 9).ToList();
-				    for (var index = 0; index < TargetSudoku.CellsList.Count; index++)
-				    {
-					    _extendedMask[index] = indices.Where(i => !invertedMask[index].Contains(i)).ToList();
-				    }
-
-				   
-
-			    }
-			    return _extendedMask;
-		    }
-	    }
-
-		/// <summary>
-		/// This method computes for each row the list of digit permutations that respect the target mask, that is the list of valid rows discarding columns and boxes
-		/// </summary>
-		/// <param name="sudoku">the target sudoku to account for</param>
-		/// <returns>the list of permutations available</returns>
-		public List<List<List<int>>> GetRowsPermutations(Sudoku sudoku)
-=======
 
         /// <summary>
         /// This method computes for each row the list of digit permutations that respect the target mask, that is the list of valid rows discarding columns and boxes
@@ -202,7 +110,6 @@
         /// <param name="sudokuBoard">the target sudoku to account for</param>
         /// <returns>the list of permutations available</returns>
         public IList<IList<IList<int>>> GetRowsPermutations(SudokuBoard sudokuBoard)
->>>>>>> 13aee470
         {
             if (sudokuBoard == null)
             {
@@ -218,26 +125,8 @@
                 {
                     if (!_rowsPermutations.TryGetValue(sudokuBoard, out toReturn))
                     {
-<<<<<<< HEAD
-                        toReturn = new List<List<List<int>>>(9);
-                        for (int i = 0; i < 9; i++)
-                        {
-                            var tempList = new List<List<int>>();
-                            foreach (var perm in AllPermutations)
-                            {
-								//if (!Range9.Any(j => sudoku.GetCell(i, j) > 0 && (perm[j] != sudoku.GetCell(i, j))))
-								if (Range9.All(j => ExtendedMask[9 * i + j].Contains(perm[j])))
-								{
-                                    tempList.Add(perm);
-                                }
-                            }
-                            toReturn.Add(tempList);
-                        }
-                        _rowsPermutations[sudoku] = toReturn;
-=======
                         toReturn = GetRowsPermutationsUncached(sudokuBoard);
                         _rowsPermutations[sudokuBoard] = toReturn;
->>>>>>> 13aee470
                     }
                 }
             }
